.disableselect {
	-webkit-touch-callout: none;
	-moz-user-select: -moz-none;
	-moz-user-select: none;
	-o-user-select: none;
	-khtml-user-select: none;
	-webkit-user-select: none;
	-ms-user-select: none;
	user-select: none;
}

h1.logo {
	margin-top: 14px;
	margin-bottom: 0;
	font-size: 40px;
	line-height: 40px;
}

hr {
  border-color: rgba(0,0,0,0.08);
}

button span { 
	color: #bbb;
	padding-right: 10px;
}

button, input[type=button] {
	margin: 0 10px 10px 0;
}

fieldset {
	margin-bottom: 4px;
}

progress, input.upload {
  display: none;
  margin-left: 10px;
}

#activity ul li div {
	float: left;
	width: 20px;
}

#activity ul li {
	padding-left: 20px;
	text-indent: -20px;
}

div.block {
	background: #f9f9f9;
	background: rgba(0,0,0,0.025);
	padding: 0px;
	margin-bottom: 20px;
	overflow: hidden;
}

div.block form {
	margin-bottom: 0;
}

div.block h6 {
	padding: 10px 15px;
	cursor: pointer;
	min-height: 21px;
}

div.block h6::after {
	content: "+";
	float: right;
	color: rgba(0,0,0,0.3);
	font-size: x-large;
}

div.block h6.contract::after {
	content: "-";
}

div.block > div {
	padding: 10px 15px 10px;
	display: none;
	overflow: auto;
	border-top: 5px solid rgba(255,255,255,0.5); 
}

div.block hr {
	margin-top: 0;
}

form > div.block {
	margin-bottom: 10px;
}

div.unfloat:not(:last-child) > form {
	margin-bottom: 20px;
}

input[type="text"], input[type="password"], input[type="range"], input[type="time"], input[type="password"], input[type="email"], input[type="number"], input[type="date"], input[type="time"], input[type="date-time"], textarea, select {
	width: 100%;
	-webkit-box-sizing: border-box;
  	-moz-box-sizing: border-box;
	box-sizing: border-box;
	margin-bottom: 8px;
}

input[type="color"] {
	-webkit-box-sizing: border-box;
	-moz-box-sizing: border-box;
	box-sizing: border-box;
	margin-bottom: 8px;
}

input[type="text"].highlight, input[type="password"].highlight, input[type="range"].highlight, input[type="time"].highlight, input[type="password"].highlight,	input[type="email"].highlight, input[type="number"].highlight, input[type="date"].highlight, input[type="time"].highlight, input[type="date-time"].highlight, textarea.highlight, select.highlight {
	border: 1px solid rgba(255,0,0,0.5);
	color: #444444;
	-moz-box-shadow: 0 0 3px rgba(255,0,0,0.2);
	-webkit-box-shadow: 0 0 3px rgba(255,0,0,0.2);
	box-shadow:  0 0 3px rgba(255,0,0,0.2); 
}

button[disabled], input[type="submit"][disabled], input[type="reset"][disabled], input[type="button"][disabled] {
	background: transparent;
	text-shadow: none;
	border-color: #ccc;
	cursor: default;
}

.array.disabled button, .array.disabled input[type="button"], .array.disabled > div > hr {
	display: none;
}

.CodeMirror {
	margin-bottom: 20px;
}

hr {
	margin-bottom: 10px;
}

.array.disabled hr {
	margin-top: 20px;
}

label.required:after, button.caution:after {
	content: ' *';
	color: red;
	font-size: 0.6em;
	vertical-align: super;
}

.labelvalue {
  float: right;
}

.field {
  max-width: 390px;
}

#script_editor .field {
  max-width: 100%;
}

.dialog {
	position: fixed;
	width: 100%;
	top: 0;
	z-index: 9999;
	display: none;
}

.dialog div {
	max-width: 400px;
	margin: 0 auto;
	padding: 10px 15px;
}

.dialog div.error {
	border: 1px solid rgba(255,0,0,0.2);
	background: rgb(255,240,240);
}

.dialog div.info {
	border: 1px solid rgba(0,255,0,0.2);
	background: rgb(240,255,240);
}

.notice {
  position: fixed;
  width: 100%;
  bottom: 0;
  z-index: 9999;
  display: none;
  pointer-events: none;
}

.notice div {
  max-width: 400px;
  margin: 0 auto;
  padding: 10px 15px;
  border: 1px solid rgba(0,0,0,0.2);
  background: rgb(255,255,255);
}

.notice .close {
  float: right;
  padding: 0 0 5px 15px;
  font-weight: 900;
  pointer-events: auto;
}

.nodeadd .close, .noderename .close {
	position: absolute;
	top: 0;
	right: 5px;
	font-weight: 900;
	pointer-events: auto;
	color: rgb(124,124,124);
	cursor: pointer;
}

.nodeadd, .noderename {
	background: white;
	position: absolute;
	padding: 20px;
	border: 1px solid rgb(224,224,224);
	border-radius: 2px;
	top: 45px;
	left: 15px;
	-webkit-box-shadow: 0 0 3px rgba(0,0,0,.2);
	box-shadow: 0 0 3px rgba(0,0,0,.2);
	z-index: 888;
}

.nodeadd form, .nodeadd form button, .noderename form, .noderename form button {
	margin-bottom: 0;
}

#nodename {
	margin-bottom: 0;
	display: inline;
	cursor: pointer;
}

.noderename {
	position: absolute;
}

.nodedetails {
	position: relative;
}

.advanced, .advancededitor, .init, #nodelist, .noderename, .nodeadd {
	display: none;
}

#nodelist {
	position: relative;
}

.error, .err {
	color: #ff0000;
}

.local {
	color: #00ff00;
}

.remote, #console .info {
	color: #0000ff;
}

.warn {
	color: #ffa500;
}

.float {
	float: left;
}

.unfloat {
	clear: both;
}

.pad {
	margin-bottom: 20px;
}

.timestamp {
  color: #999;
  font-size: 0.8em;
}

.expand, .contract {
  cursor: pointer;
}

.autocomplete {
  position: absolute;
  margin-top: 0px;
  background: white;
  min-width: 100px;
  padding: 0;
  outline: none;
  -moz-border-radius: 2px;
  -webkit-border-radius: 2px;
  border-radius: 2px;
  font: 13px "HelveticaNeue", "Helvetica Neue", Helvetica, Arial, sans-serif;
  border: 1px solid #aaa;
  color: #444;
  -moz-box-shadow: 0 0 3px rgba(0,0,0,.2);
  -webkit-box-shadow: 0 0 3px rgba(0,0,0,.2);
  box-shadow: 0 0 3px rgba(0,0,0,.2);
  z-index: 999;
}

.autocomplete ul {
  margin: 0;
  padding: 0;
}

.autocomplete ul li {
  padding: 6px 4px;
  margin: 0;
}

.autocomplete ul li.active {
  background-color: #eee;
}

#console {
	border: 1px solid #ccc;
	padding: 6px 4px;
	outline: none;
	-moz-border-radius: 2px;
	-webkit-border-radius: 2px;
	border-radius: 2px;
	font: 11px "Lucida Console", Monaco, monospace;
	color: #777;
	margin: 0;
	width: 100%;
	display: block;
	margin-bottom: 2px;
	background: #fff;
	resize: vertical;
	height: 100px;
	overflow: auto;
	box-sizing: border-box;
	white-space: pre; nowrap;
}

#exec {
	max-width: 100%;
}

.CodeMirror-scrollbar-filler {
  display: block !important;
  cursor: s-resize;
  background: #fff url(data:image/gif;base64,R0lGODlhEQARAKIAAP///9fX13x8fH19fdvb29bW1vX19QAAACH5BAAAAAAALAAAAAARABEAAAMvCLrcEC4uKCOt7eK5c2daF1bD85XmJizFhiojsyprTC+oPQO7LRGBYLAgLAYJhgQAOw==);
}
.CodeMirror-dialog input {
  margin-bottom: 0;
  display: inline;
}

* {
	-webkit-tap-highlight-color: rgba(0,0,0,0);
}

<<<<<<< HEAD
=======
#remote div.block {
  overflow: visible;
}

>>>>>>> b0b2da76
#remote > div.block div.block div.object {
  display: block;
}

#remote > div.block div.block h6::after {
  content: '';
}

#remote > div.block div.block h6 {
  float: left;
  width: 180px;
  cursor: default;
  padding: 0 15px;
}

#remote > div.block div.block > div {
  border-top: none;
  padding: 0;
}

#remote > div.block div.block {
  padding: 5px;
  margin-bottom: 0;
}

<<<<<<< HEAD
=======
#remote > div.block div.block:after { 
   content: " ";
   display: block; 
   height: 0; 
   clear: both;
}
>>>>>>> b0b2da76
#remote > div.block div.block:nth-of-type(even) {
  background: transparent;
}

<<<<<<< HEAD
=======
#remote > div.block div.block > h6:before {
  content: '↔';
  padding-right: 5px;
}

#remote > div.block div.block.wired > h6:before {
  color: rgb(155, 237, 0);
}

#remote > div.block div.block.unwired > h6:before {
  color: rgb(255, 106, 0);
}
/*
#remote > div.block div.block.unwired input, #remote > div.block div.block.unwired > h6 {
  border-color: rgba(255, 106, 0, 0.25);
  color: rgb(255, 106, 0);
}
*/
>>>>>>> b0b2da76
#remote > div.block div.block div.object {
  display: flex;
}

#remote > div.block div.block div.field {
  width: 100%;
}

#remote > div.block div.block div.field label {
  display: none;
}

#remote > div.block div.block:nth-of-type(1) div.field label {
  display: block;
  position: absolute;
  top: 10px;
}

#remote > div.block div.block div.field input {
  margin-bottom: 0;
}

#remote > div.block > div {
  padding: 0;
}

#remote > div.block {
  position: relative;
}

@media only screen and (max-width: 767px) {
  #remote > div.block div.block:nth-of-type(1) div.field label {
    display: none;
  }
  #remote > div.block div.block div.object {
    display: block;
  }
}<|MERGE_RESOLUTION|>--- conflicted
+++ resolved
@@ -367,13 +367,10 @@
 	-webkit-tap-highlight-color: rgba(0,0,0,0);
 }
 
-<<<<<<< HEAD
-=======
 #remote div.block {
   overflow: visible;
 }
 
->>>>>>> b0b2da76
 #remote > div.block div.block div.object {
   display: block;
 }
@@ -399,21 +396,16 @@
   margin-bottom: 0;
 }
 
-<<<<<<< HEAD
-=======
 #remote > div.block div.block:after { 
    content: " ";
    display: block; 
    height: 0; 
    clear: both;
 }
->>>>>>> b0b2da76
 #remote > div.block div.block:nth-of-type(even) {
   background: transparent;
 }
 
-<<<<<<< HEAD
-=======
 #remote > div.block div.block > h6:before {
   content: '↔';
   padding-right: 5px;
@@ -432,7 +424,6 @@
   color: rgb(255, 106, 0);
 }
 */
->>>>>>> b0b2da76
 #remote > div.block div.block div.object {
   display: flex;
 }
