package org.nodel.host;

/* 
 * This Source Code Form is subject to the terms of the Mozilla Public
 * License, v. 2.0. If a copy of the MPL was not distributed with this
 * file, You can obtain one at http://mozilla.org/MPL/2.0/. 
 */

import java.util.ArrayList;
import java.util.HashMap;
import java.util.List;
import java.util.Map;
import org.nodel.Base64;
import org.nodel.reflection.Serialisation;
import org.nodel.reflection.Value;

/**
 * Critical configuration that is used before general initialisation. 
 */
public class BootstrapConfig {

    public final static BootstrapConfig Example;

    static {
        Example = new BootstrapConfig();
        Example.networkInterface = Base64.decode("Enc3lXyJ");
        Example.inclFilters = new String[] { "Main Campus *", "Campus 2*" };
        Example.exclFilters = new String[] { "Campus 3*" };
        Example.hardLinksAddresses = new String[] { "127.0.0.1", "192.168.1.203" };
    }

    public final static int DEFAULT_NODELHOST_PORT = 8085;

    @Value(name = "NodelHostPort", title = "NodelHost HTTP port", order = 200, required = true, desc = "(Short command arg '-p')")
    private int nodelHostPort = DEFAULT_NODELHOST_PORT;

    public int getNodelHostPort() {
        return this.nodelHostPort;
    }

    public void setPyNodePort(int value) {
        this.nodelHostPort = value;
    }
    
    
    public final static String DEFAULT_NODELROOT_DIRECTORY = "nodes";

    @Value(name = "nodelRoot", title = "Nodel root directory", order = 250, required = false, 
            desc="(Short command arg '-r')")
    private String nodelRoot = DEFAULT_NODELROOT_DIRECTORY;

    public String getNodelRoot() {
        return this.nodelRoot;
    }

    public void setNodelRoot(String value) {
        this.nodelRoot = value;
    }    
    
    public final static String DEFAULT_CONTENT_DIRECTORY = "content";

    @Value(name = "contentDirectory", title = "Content directory", order = 300, required = true)
    private String contentDirectory = DEFAULT_CONTENT_DIRECTORY;

    public String getContentDirectory() {
        return this.contentDirectory;
    }

    public void setContentDirectory(String value) {
        this.contentDirectory = value;
    }

    public final static String DEFAULT_CONFIG_DIRECTORY = "config";

    @Value(name = "configDirectory", title = "Config directory", order = 400, required = true)
    private String configDirectory = DEFAULT_CONFIG_DIRECTORY;

    public String getConfigDirectory() {
        return this.configDirectory;
    }

    public void setConfigDirectory(String value) {
        this.configDirectory = value;
    }

    public final static String DEFAULT_CACHE_DIRECTORY = "cache";

    @Value(name = "cacheDirectory", title = "Cache directory", order = 500, required = true)
    private String cacheDirectory = DEFAULT_CACHE_DIRECTORY;

    public String getCacheDirectory() {
        return this.cacheDirectory;
    }

    public void setCacheDirectory(String value) {
        this.cacheDirectory = value;
    }

    @Value(name = "deviceFingerprintOverride", title = "Device fingerprint", order = 600, required = true)
    private String deviceFingerprintOverride;

    public String getDeviceFingerprintOverride() {
        return this.deviceFingerprintOverride;
    }

    public void SetDeviceFingerprintOverride(String value) {
        this.deviceFingerprintOverride = value;
    }

    @Value(name = "networkInterface", title = "Network interface", order = 800, required = false, desc = "(Short command arg '-i')")
    private byte[] networkInterface = null;

    public byte[] getNetworkInterface() {
        return this.networkInterface;
    }

    public void setNetworkInterface(byte[] value) {
        this.networkInterface = value;
    }

    @Value(name = "disableAdvertisements", title = "Disable advertisements", order = 900, required = false)
    private boolean disableAdvertisements = false;

    public boolean getDisableAdvertisements() {
        return this.disableAdvertisements;
    }

    public void setNetworkInterface(boolean value) {
        this.disableAdvertisements = value;
    }

    
    public final static boolean DEFAULT_ENABLE_PROGRAM_LOGGING = false;

    @Value(name = "enableProgramLogging", title = "Enable program logging", order = 1000, required = false, desc = "(Short command arg '-l')")
    private boolean enableProgramLogging = DEFAULT_ENABLE_PROGRAM_LOGGING;

    public boolean getEnableProgramLogging() {
        return this.enableProgramLogging;
    }
    
    public void setEnableProgramLogging(boolean value) {
        this.enableProgramLogging = value;
    }
    

    public final static String DEFAULT_LOG_DIRECTORY = "logs";

    @Value(name = "logsDirectory", title = "Logs directory", order = 1050, required = false,
            desc = "Can be relative or absolute path.")
    private String logsDirectory = DEFAULT_LOG_DIRECTORY;

    public String getLogsDirectory() {
        return this.logsDirectory;
    }

    public void setLogsDirectory(String value) {
        this.logsDirectory = value;
    }    
    

    @Value(name = "inclFilters", title = "Node inclusions", order = 1100, required = false, 
<<<<<<< HEAD
            desc = "If specified, exlusively hosts nodes (matched using simple glob-based pattern matching, e.g. 'Main Campus*'). " + 
                   "Multiple patterns can be specified. (Short command arg '-I')")
=======
            desc = "If specified, exclusively hosts nodes (matched using simple glob-based pattern matching, e.g. 'Main Campus*'). " + 
                   "Multiple patterns can be specified.")
>>>>>>> 3080837b
    private String[] inclFilters = null;

    public String[] getInclFilters() {
        return this.inclFilters;
    }

    public void setIncludes(String[] include) {
        this.inclFilters = include;
    }
    
    @Value(name = "exclFilters", title = "Node exclusions", order = 1200, required = false, 
            desc = "If specified, opts-out node hosting (matched using simple glob-based pattern matching, e.g. 'Campus 2*'). " + 
                   "Multiple patterns can be specified. (Short command arg '-X')")
    private String[] exclFilters = null;

    public String[] getExclFilters() {
        return this.exclFilters;
    }

    public void setExclFilters(String[] exclude) {
        this.exclFilters = exclude;
    }
    
    
    @Value(name = "hardLinksAddresses", title = "Hard links", order = 1300, required = false,
            desc = "If IGMP multicasting is inconvenient or unreliable, these addresses can be used to assist " +
                   "advertisement and discovery. Examples might be '127.0.0.1' when locally hosted nodes do not " +
                   "appear or '192.168.1.203' if a particular hosts' nodes do not appear or even '192.168.1.255' " +
                   "to use UDP broadcast across an entire subnet. (Short command arg '-h')")
    private String[] hardLinksAddresses = null;

    public String[] getHardLinksAddresses() {
        return this.hardLinksAddresses;
    }

    public void setHardLinksAddresses(String[] value) {
        this.hardLinksAddresses = value;
    }
    
    /**
     * Overrides current instances fields with command-line like ones.
     * TODO: ideally this should be a generic command-line args parser via Serialisation class and ValueInfos.
     */
    public void overrideWith(String[] args) {
        if (args == null || args.length <= 1)
            // nothing to do
            return;
        
        // specially handle list-type arguments
        Map<Character, List<String>> lists = new HashMap<Character, List<String>>();
        
        for (int a = 0; a < args.length; a++) {
            String arg = args[a];
            
            // the subsequent arg (if present)
            String nextArg = null;

            if (a+1 < args.length)
                nextArg = args[a+1];
            
            if ("-p".equals(arg) || "--NodelHostPort".equalsIgnoreCase(arg)) {
                this.nodelHostPort = Integer.parseInt(nextArg);

            } else if ("-r".equals(arg) || "--nodelRoot".equalsIgnoreCase(arg)) {
                this.nodelRoot = nextArg;

            } else if ("-i".equals(arg) || "--networkInterface".equalsIgnoreCase(arg)) {
                this.networkInterface = (byte[]) Serialisation.coerce(byte[].class, nextArg);

            } else if ("-l".equals(arg) || "--enableProgramLogging".equalsIgnoreCase(arg)) {
                this.enableProgramLogging = true;

            } else if ("--contentDirectory".equalsIgnoreCase(arg)) {
                this.contentDirectory = nextArg;

            } else if ("--configDirectory".equalsIgnoreCase(arg)) {
                this.configDirectory = nextArg;

            } else if ("--cacheDirectory".equalsIgnoreCase(arg)) {
                this.cacheDirectory = nextArg;

            } else if ("--disableAdvertisements".equalsIgnoreCase(arg)) {
                this.disableAdvertisements = true;

            } else if ("--logsDirectory".equalsIgnoreCase(arg)) {
                this.logsDirectory = nextArg;
                
            } else if ("-I".equals(arg) || "--inclFilters".equalsIgnoreCase(arg)) {
                List<String> list = lists.get('I');
                if (list == null) {
                    list = new ArrayList<String>();
                    lists.put('I', list);
                }
                
                list.add(nextArg);
            } else if ("-X".equals(arg) || "--exclFilters".equalsIgnoreCase(arg)) {
                List<String> list = lists.get('X');
                if (list == null) {
                    list = new ArrayList<String>();
                    lists.put('X', list);
                }
                
                list.add(nextArg);
            } else if ("-h".equals(arg) || "--hardLinksAddresses".equalsIgnoreCase(arg)) {
                List<String> list = lists.get('h');
                if (list == null) {
                    list = new ArrayList<String>();
                    lists.put('h', list);
                }
                
                list.add(nextArg);
            }
        } // (for)
        
        // go through the lists
        List<String> list = lists.get('h');
        if (list != null)
            this.hardLinksAddresses = (String[]) list.toArray();
        
        list = lists.get('X');
        if (list != null)
            this.exclFilters = (String[]) list.toArray();
        
        list = lists.get('I');
        if (list != null)
            this.inclFilters = (String[]) list.toArray();
    }

} // (class)<|MERGE_RESOLUTION|>--- conflicted
+++ resolved
@@ -160,13 +160,8 @@
     
 
     @Value(name = "inclFilters", title = "Node inclusions", order = 1100, required = false, 
-<<<<<<< HEAD
-            desc = "If specified, exlusively hosts nodes (matched using simple glob-based pattern matching, e.g. 'Main Campus*'). " + 
+            desc = "If specified, exclusively hosts nodes (matched using simple glob-based pattern matching, e.g. 'Main Campus*'). " + 
                    "Multiple patterns can be specified. (Short command arg '-I')")
-=======
-            desc = "If specified, exclusively hosts nodes (matched using simple glob-based pattern matching, e.g. 'Main Campus*'). " + 
-                   "Multiple patterns can be specified.")
->>>>>>> 3080837b
     private String[] inclFilters = null;
 
     public String[] getInclFilters() {
